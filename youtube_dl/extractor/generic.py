# encoding: utf-8

from __future__ import unicode_literals

import os
import re
import xml.etree.ElementTree

from .common import InfoExtractor
from .youtube import YoutubeIE
from ..utils import (
    compat_urllib_error,
    compat_urllib_parse,
    compat_urllib_request,
    compat_urlparse,
    compat_xml_parse_error,

    ExtractorError,
    HEADRequest,
    smuggle_url,
    unescapeHTML,
    unified_strdate,
    url_basename,
)
from .brightcove import BrightcoveIE
from .ooyala import OoyalaIE


class GenericIE(InfoExtractor):
    IE_DESC = 'Generic downloader that works on some sites'
    _VALID_URL = r'.*'
    IE_NAME = 'generic'
    _TESTS = [
        {
            'url': 'http://www.hodiho.fr/2013/02/regis-plante-sa-jeep.html',
            'file': '13601338388002.mp4',
            'md5': '6e15c93721d7ec9e9ca3fdbf07982cfd',
            'info_dict': {
                'uploader': 'www.hodiho.fr',
                'title': 'R\u00e9gis plante sa Jeep',
            }
        },
        # bandcamp page with custom domain
        {
            'add_ie': ['Bandcamp'],
            'url': 'http://bronyrock.com/track/the-pony-mash',
            'file': '3235767654.mp3',
            'info_dict': {
                'title': 'The Pony Mash',
                'uploader': 'M_Pallante',
            },
            'skip': 'There is a limit of 200 free downloads / month for the test song',
        },
        # embedded brightcove video
        # it also tests brightcove videos that need to set the 'Referer' in the
        # http requests
        {
            'add_ie': ['Brightcove'],
            'url': 'http://www.bfmtv.com/video/bfmbusiness/cours-bourse/cours-bourse-l-analyse-technique-154522/',
            'info_dict': {
                'id': '2765128793001',
                'ext': 'mp4',
                'title': 'Le cours de bourse : l’analyse technique',
                'description': 'md5:7e9ad046e968cb2d1114004aba466fd9',
                'uploader': 'BFM BUSINESS',
            },
            'params': {
                'skip_download': True,
            },
        },
        {
            # https://github.com/rg3/youtube-dl/issues/2253
            'url': 'http://bcove.me/i6nfkrc3',
            'file': '3101154703001.mp4',
            'md5': '0ba9446db037002366bab3b3eb30c88c',
            'info_dict': {
                'title': 'Still no power',
                'uploader': 'thestar.com',
                'description': 'Mississauga resident David Farmer is still out of power as a result of the ice storm a month ago. To keep the house warm, Farmer cuts wood from his property for a wood burning stove downstairs.',
            },
            'add_ie': ['Brightcove'],
        },
        # Direct link to a video
        {
            'url': 'http://media.w3.org/2010/05/sintel/trailer.mp4',
            'md5': '67d406c2bcb6af27fa886f31aa934bbe',
            'info_dict': {
                'id': 'trailer',
                'ext': 'mp4',
                'title': 'trailer',
                'upload_date': '20100513',
            }
        },
        # ooyala video
        {
            'url': 'http://www.rollingstone.com/music/videos/norwegian-dj-cashmere-cat-goes-spartan-on-with-me-premiere-20131219',
            'md5': '5644c6ca5d5782c1d0d350dad9bd840c',
            'info_dict': {
                'id': 'BwY2RxaTrTkslxOfcan0UCf0YqyvWysJ',
                'ext': 'mp4',
                'title': '2cc213299525360.mov',  # that's what we get
            },
        },
<<<<<<< HEAD
        # google redirect
        {
            'url': 'http://www.google.com/url?sa=t&rct=j&q=&esrc=s&source=web&cd=1&cad=rja&ved=0CCUQtwIwAA&url=http%3A%2F%2Fwww.youtube.com%2Fwatch%3Fv%3DcmQHVoWB5FY&ei=F-sNU-LLCaXk4QT52ICQBQ&usg=AFQjCNEw4hL29zgOohLXvpJ-Bdh2bils1Q&bvm=bv.61965928,d.bGE',
            'info_dict': {
                'id': 'cmQHVoWB5FY',
                'ext': 'mp4',
                'upload_date': '20130224',
                'uploader_id': 'TheVerge',
                'description': 'Chris Ziegler takes a look at the Alcatel OneTouch Fire and the ZTE Open; two of the first Firefox OS handsets to be officially announced.',
                'uploader': 'The Verge',
                'title': 'First Firefox OS phones side-by-side',
            },
            'params': {
                'skip_download': False,
            }
        }
=======
        # embed.ly video
        {
            'url': 'http://www.tested.com/science/weird/460206-tested-grinding-coffee-2000-frames-second/',
            'info_dict': {
                'id': '9ODmcdjQcHQ',
                'ext': 'mp4',
            },
            # No need to test YoutubeIE here
            'params': {
                'skip_download': True,
            },
        },
>>>>>>> 1b86cc41
    ]

    def report_download_webpage(self, video_id):
        """Report webpage download."""
        if not self._downloader.params.get('test', False):
            self._downloader.report_warning('Falling back on generic information extractor.')
        super(GenericIE, self).report_download_webpage(video_id)

    def report_following_redirect(self, new_url):
        """Report information extraction."""
        self._downloader.to_screen('[redirect] Following redirect to %s' % new_url)

    def _send_head(self, url):
        """Check if it is a redirect, like url shorteners, in case return the new url."""

        class HEADRedirectHandler(compat_urllib_request.HTTPRedirectHandler):
            """
            Subclass the HTTPRedirectHandler to make it use our
            HEADRequest also on the redirected URL
            """
            def redirect_request(self, req, fp, code, msg, headers, newurl):
                if code in (301, 302, 303, 307):
                    newurl = newurl.replace(' ', '%20')
                    newheaders = dict((k,v) for k,v in req.headers.items()
                                      if k.lower() not in ("content-length", "content-type"))
                    return HEADRequest(newurl,
                                       headers=newheaders,
                                       origin_req_host=req.get_origin_req_host(),
                                       unverifiable=True)
                else:
                    raise compat_urllib_error.HTTPError(req.get_full_url(), code, msg, headers, fp)

        class HTTPMethodFallback(compat_urllib_request.BaseHandler):
            """
            Fallback to GET if HEAD is not allowed (405 HTTP error)
            """
            def http_error_405(self, req, fp, code, msg, headers):
                fp.read()
                fp.close()

                newheaders = dict((k,v) for k,v in req.headers.items()
                                  if k.lower() not in ("content-length", "content-type"))
                return self.parent.open(compat_urllib_request.Request(req.get_full_url(),
                                                 headers=newheaders,
                                                 origin_req_host=req.get_origin_req_host(),
                                                 unverifiable=True))

        # Build our opener
        opener = compat_urllib_request.OpenerDirector()
        for handler in [compat_urllib_request.HTTPHandler, compat_urllib_request.HTTPDefaultErrorHandler,
                        HTTPMethodFallback, HEADRedirectHandler,
                        compat_urllib_request.HTTPErrorProcessor, compat_urllib_request.HTTPSHandler]:
            opener.add_handler(handler())

        response = opener.open(HEADRequest(url))
        if response is None:
            raise ExtractorError('Invalid URL protocol')
        return response

    def _extract_rss(self, url, video_id, doc):
        playlist_title = doc.find('./channel/title').text
        playlist_desc_el = doc.find('./channel/description')
        playlist_desc = None if playlist_desc_el is None else playlist_desc_el.text

        entries = [{
            '_type': 'url',
            'url': e.find('link').text,
            'title': e.find('title').text,
        } for e in doc.findall('./channel/item')]

        return {
            '_type': 'playlist',
            'id': url,
            'title': playlist_title,
            'description': playlist_desc,
            'entries': entries,
        }

    def _real_extract(self, url):
        parsed_url = compat_urlparse.urlparse(url)
        if not parsed_url.scheme:
            default_search = self._downloader.params.get('default_search')
            if default_search is None:
                default_search = 'auto'

            if default_search == 'auto':
                if '/' in url:
                    self._downloader.report_warning('The url doesn\'t specify the protocol, trying with http')
                    return self.url_result('http://' + url)
                else:
                    return self.url_result('ytsearch:' + url)
            else:
                assert ':' in default_search
                return self.url_result(default_search + url)
        video_id = os.path.splitext(url.split('/')[-1])[0]

        self.to_screen('%s: Requesting header' % video_id)

        try:
            response = self._send_head(url)

            # Check for redirect
            new_url = response.geturl()
            if url != new_url:
                self.report_following_redirect(new_url)
                return self.url_result(new_url)

            # Check for direct link to a video
            content_type = response.headers.get('Content-Type', '')
            m = re.match(r'^(?P<type>audio|video|application(?=/ogg$))/(?P<format_id>.+)$', content_type)
            if m:
                upload_date = response.headers.get('Last-Modified')
                if upload_date:
                    upload_date = unified_strdate(upload_date)
                return {
                    'id': video_id,
                    'title': os.path.splitext(url_basename(url))[0],
                    'formats': [{
                        'format_id': m.group('format_id'),
                        'url': url,
                        'vcodec': 'none' if m.group('type') == 'audio' else None
                    }],
                    'upload_date': upload_date,
                }

        except compat_urllib_error.HTTPError:
            # This may be a stupid server that doesn't like HEAD, our UA, or so
            pass

        try:
            webpage = self._download_webpage(url, video_id)
        except ValueError:
            # since this is the last-resort InfoExtractor, if
            # this error is thrown, it'll be thrown here
            raise ExtractorError('Failed to download URL: %s' % url)

        self.report_extraction(video_id)

        # Is it an RSS feed?
        try:
            doc = xml.etree.ElementTree.fromstring(webpage.encode('utf-8'))
            if doc.tag == 'rss':
                return self._extract_rss(url, video_id, doc)
        except compat_xml_parse_error:
            pass

        # it's tempting to parse this further, but you would
        # have to take into account all the variations like
        #   Video Title - Site Name
        #   Site Name | Video Title
        #   Video Title - Tagline | Site Name
        # and so on and so forth; it's just not practical
        video_title = self._html_search_regex(
            r'(?s)<title>(.*?)</title>', webpage, 'video title',
            default='video')

        # video uploader is domain name
        video_uploader = self._search_regex(
            r'^(?:https?://)?([^/]*)/.*', url, 'video uploader')

        # Look for BrightCove:
        bc_urls = BrightcoveIE._extract_brightcove_urls(webpage)
        if bc_urls:
            self.to_screen('Brightcove video detected.')
            entries = [{
                '_type': 'url',
                'url': smuggle_url(bc_url, {'Referer': url}),
                'ie_key': 'Brightcove'
            } for bc_url in bc_urls]

            return {
                '_type': 'playlist',
                'title': video_title,
                'id': video_id,
                'entries': entries,
            }

        # Look for embedded (iframe) Vimeo player
        mobj = re.search(
            r'<iframe[^>]+?src="((?:https?:)?//player\.vimeo\.com/video/.+?)"', webpage)
        if mobj:
            player_url = unescapeHTML(mobj.group(1))
            surl = smuggle_url(player_url, {'Referer': url})
            return self.url_result(surl, 'Vimeo')

        # Look for embedded (swf embed) Vimeo player
        mobj = re.search(
            r'<embed[^>]+?src="(https?://(?:www\.)?vimeo\.com/moogaloop\.swf.+?)"', webpage)
        if mobj:
            return self.url_result(mobj.group(1), 'Vimeo')

        # Look for embedded YouTube player
        matches = re.findall(r'''(?x)
            (?:<iframe[^>]+?src=|embedSWF\(\s*)
            (["\'])(?P<url>(?:https?:)?//(?:www\.)?youtube\.com/
                (?:embed|v)/.+?)
            \1''', webpage)
        if matches:
            urlrs = [self.url_result(unescapeHTML(tuppl[1]), 'Youtube')
                     for tuppl in matches]
            return self.playlist_result(
                urlrs, playlist_id=video_id, playlist_title=video_title)

        # Look for embedded Dailymotion player
        matches = re.findall(
            r'<iframe[^>]+?src=(["\'])(?P<url>(?:https?:)?//(?:www\.)?dailymotion\.com/embed/video/.+?)\1', webpage)
        if matches:
            urlrs = [self.url_result(unescapeHTML(tuppl[1]), 'Dailymotion')
                     for tuppl in matches]
            return self.playlist_result(
                urlrs, playlist_id=video_id, playlist_title=video_title)

        # Look for embedded Wistia player
        match = re.search(
            r'<iframe[^>]+?src=(["\'])(?P<url>(?:https?:)?//(?:fast\.)?wistia\.net/embed/iframe/.+?)\1', webpage)
        if match:
            return {
                '_type': 'url_transparent',
                'url': unescapeHTML(match.group('url')),
                'ie_key': 'Wistia',
                'uploader': video_uploader,
                'title': video_title,
                'id': video_id,
            }

        # Look for embedded blip.tv player
        mobj = re.search(r'<meta\s[^>]*https?://api\.blip\.tv/\w+/redirect/\w+/(\d+)', webpage)
        if mobj:
            return self.url_result('http://blip.tv/a/a-'+mobj.group(1), 'BlipTV')
        mobj = re.search(r'<(?:iframe|embed|object)\s[^>]*(https?://(?:\w+\.)?blip\.tv/(?:play/|api\.swf#)[a-zA-Z0-9]+)', webpage)
        if mobj:
            return self.url_result(mobj.group(1), 'BlipTV')

        # Look for Bandcamp pages with custom domain
        mobj = re.search(r'<meta property="og:url"[^>]*?content="(.*?bandcamp\.com.*?)"', webpage)
        if mobj is not None:
            burl = unescapeHTML(mobj.group(1))
            # Don't set the extractor because it can be a track url or an album
            return self.url_result(burl)

        # Look for embedded Vevo player
        mobj = re.search(
            r'<iframe[^>]+?src=(["\'])(?P<url>(?:https?:)?//(?:cache\.)?vevo\.com/.+?)\1', webpage)
        if mobj is not None:
            return self.url_result(mobj.group('url'))

        # Look for Ooyala videos
        mobj = re.search(r'player.ooyala.com/[^"?]+\?[^"]*?(?:embedCode|ec)=([^"&]+)', webpage)
        if mobj is not None:
            return OoyalaIE._build_url_result(mobj.group(1))

        # Look for Aparat videos
        mobj = re.search(r'<iframe src="(http://www\.aparat\.com/video/[^"]+)"', webpage)
        if mobj is not None:
            return self.url_result(mobj.group(1), 'Aparat')

        # Look for MPORA videos
        mobj = re.search(r'<iframe .*?src="(http://mpora\.(?:com|de)/videos/[^"]+)"', webpage)
        if mobj is not None:
            return self.url_result(mobj.group(1), 'Mpora')

        # Look for embedded NovaMov player
        mobj = re.search(
            r'<iframe[^>]+?src=(["\'])(?P<url>http://(?:(?:embed|www)\.)?novamov\.com/embed\.php.+?)\1', webpage)
        if mobj is not None:
            return self.url_result(mobj.group('url'), 'NovaMov')

        # Look for embedded NowVideo player
        mobj = re.search(
            r'<iframe[^>]+?src=(["\'])(?P<url>http://(?:(?:embed|www)\.)?nowvideo\.(?:ch|sx|eu)/embed\.php.+?)\1', webpage)
        if mobj is not None:
            return self.url_result(mobj.group('url'), 'NowVideo')

        # Look for embedded Facebook player
        mobj = re.search(
            r'<iframe[^>]+?src=(["\'])(?P<url>https://www\.facebook\.com/video/embed.+?)\1', webpage)
        if mobj is not None:
            return self.url_result(mobj.group('url'), 'Facebook')

        # Look for embedded VK player
        mobj = re.search(r'<iframe[^>]+?src=(["\'])(?P<url>https?://vk\.com/video_ext\.php.+?)\1', webpage)
        if mobj is not None:
            return self.url_result(mobj.group('url'), 'VK')

        # Look for embedded Huffington Post player
        mobj = re.search(
            r'<iframe[^>]+?src=(["\'])(?P<url>https?://embed\.live\.huffingtonpost\.com/.+?)\1', webpage)
        if mobj is not None:
            return self.url_result(mobj.group('url'), 'HuffPost')

        # Look for embed.ly
        mobj = re.search(r'class=["\']embedly-card["\'][^>]href=["\'](?P<url>[^"\']+)', webpage)
        if mobj is not None:
            return self.url_result(mobj.group('url'))
        mobj = re.search(r'class=["\']embedly-embed["\'][^>]src=["\'][^"\']*url=(?P<url>[^&]+)', webpage)
        if mobj is not None:
            return self.url_result(compat_urllib_parse.unquote(mobj.group('url')))

        # Start with something easy: JW Player in SWFObject
        mobj = re.search(r'flashvars: [\'"](?:.*&)?file=(http[^\'"&]*)', webpage)
        if mobj is None:
            # Look for gorilla-vid style embedding
            mobj = re.search(r'(?s)(?:jw_plugins|JWPlayerOptions).*?file\s*:\s*["\'](.*?)["\']', webpage)
        if mobj is None:
            # Broaden the search a little bit
            mobj = re.search(r'[^A-Za-z0-9]?(?:file|source)=(http[^\'"&]*)', webpage)
        if mobj is None:
            # Broaden the search a little bit: JWPlayer JS loader
            mobj = re.search(r'[^A-Za-z0-9]?file["\']?:\s*["\'](http(?![^\'"]+\.[0-9]+[\'"])[^\'"]+)["\']', webpage)
        if mobj is None:
            # Try to find twitter cards info
            mobj = re.search(r'<meta (?:property|name)="twitter:player:stream" (?:content|value)="(.+?)"', webpage)
        if mobj is None:
            # We look for Open Graph info:
            # We have to match any number spaces between elements, some sites try to align them (eg.: statigr.am)
            m_video_type = re.search(r'<meta.*?property="og:video:type".*?content="video/(.*?)"', webpage)
            # We only look in og:video if the MIME type is a video, don't try if it's a Flash player:
            if m_video_type is not None:
                mobj = re.search(r'<meta.*?property="og:video".*?content="(.*?)"', webpage)
        if mobj is None:
            # HTML5 video
            mobj = re.search(r'<video[^<]*(?:>.*?<source.*?)? src="([^"]+)"', webpage, flags=re.DOTALL)
        if mobj is None:
            mobj = re.search(
                r'(?i)<meta\s+(?=(?:[a-z-]+="[^"]+"\s+)*http-equiv="refresh")'
                r'(?:[a-z-]+="[^"]+"\s+)*?content="[0-9]{,2};url=\'([^\']+)\'"',
                webpage)
            if mobj:
                new_url = mobj.group(1)
                self.report_following_redirect(new_url)
                return {
                    '_type': 'url',
                    'url': new_url,
                }
        if mobj is None:
            raise ExtractorError('Unsupported URL: %s' % url)

        # It's possible that one of the regexes
        # matched, but returned an empty group:
        if mobj.group(1) is None:
            raise ExtractorError('Did not find a valid video URL at %s' % url)

        video_url = mobj.group(1)
        video_url = compat_urlparse.urljoin(url, video_url)
        video_id = compat_urllib_parse.unquote(os.path.basename(video_url))

        # Sometimes, jwplayer extraction will result in a YouTube URL
        if YoutubeIE.suitable(video_url):
            return self.url_result(video_url, 'Youtube')

        # here's a fun little line of code for you:
        video_id = os.path.splitext(video_id)[0]

        return {
            'id': video_id,
            'url': video_url,
            'uploader': video_uploader,
            'title': video_title,
        }<|MERGE_RESOLUTION|>--- conflicted
+++ resolved
@@ -101,7 +101,6 @@
                 'title': '2cc213299525360.mov',  # that's what we get
             },
         },
-<<<<<<< HEAD
         # google redirect
         {
             'url': 'http://www.google.com/url?sa=t&rct=j&q=&esrc=s&source=web&cd=1&cad=rja&ved=0CCUQtwIwAA&url=http%3A%2F%2Fwww.youtube.com%2Fwatch%3Fv%3DcmQHVoWB5FY&ei=F-sNU-LLCaXk4QT52ICQBQ&usg=AFQjCNEw4hL29zgOohLXvpJ-Bdh2bils1Q&bvm=bv.61965928,d.bGE',
@@ -117,8 +116,7 @@
             'params': {
                 'skip_download': False,
             }
-        }
-=======
+        },
         # embed.ly video
         {
             'url': 'http://www.tested.com/science/weird/460206-tested-grinding-coffee-2000-frames-second/',
@@ -131,7 +129,6 @@
                 'skip_download': True,
             },
         },
->>>>>>> 1b86cc41
     ]
 
     def report_download_webpage(self, video_id):
