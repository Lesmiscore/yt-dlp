# coding: utf-8
from __future__ import unicode_literals

import itertools
import re
import json
# import random

from .common import (
    InfoExtractor,
    SearchInfoExtractor
)
from ..compat import (
    compat_kwargs,
    compat_str,
)
from ..utils import (
    error_to_compat_str,
    ExtractorError,
    float_or_none,
    int_or_none,
    KNOWN_EXTENSIONS,
    mimetype2ext,
    remove_end,
    parse_qs,
    str_or_none,
    try_get,
    unified_timestamp,
    update_url_query,
    url_or_none,
    urlhandle_detect_ext, HTTPError,
)
from ..networking.common import HEADRequest, Request


class SoundcloudEmbedIE(InfoExtractor):
    _VALID_URL = r'https?://(?:w|player|p)\.soundcloud\.com/player/?.*?\burl=(?P<id>.+)'
    _TEST = {
        # from https://www.soundi.fi/uutiset/ennakkokuuntelussa-timo-kaukolammen-station-to-station-to-station-julkaisua-juhlitaan-tanaan-g-livelabissa/
        'url': 'https://w.soundcloud.com/player/?visual=true&url=https%3A%2F%2Fapi.soundcloud.com%2Fplaylists%2F922213810&show_artwork=true&maxwidth=640&maxheight=960&dnt=1&secret_token=s-ziYey',
        'only_matching': True,
    }

    @staticmethod
    def _extract_urls(webpage):
        return [m.group('url') for m in re.finditer(
            r'<iframe[^>]+src=(["\'])(?P<url>(?:https?://)?(?:w\.)?soundcloud\.com/player.+?)\1',
            webpage)]

    def _real_extract(self, url):
        query = parse_qs(url)
        api_url = query['url'][0]
        secret_token = query.get('secret_token')
        if secret_token:
            api_url = update_url_query(api_url, {'secret_token': secret_token[0]})
        return self.url_result(api_url)


class SoundcloudBaseIE(InfoExtractor):
    _NETRC_MACHINE = 'soundcloud'

    _API_V2_BASE = 'https://api-v2.soundcloud.com/'
    _BASE_URL = 'https://soundcloud.com/'
    _USER_AGENT = 'Mozilla/5.0 (Windows NT 10.0; Win64; x64) AppleWebKit/537.36 (KHTML, like Gecko) Chrome/84.0.4147.105 Safari/537.36'
    _API_AUTH_QUERY_TEMPLATE = '?client_id=%s'
    _API_AUTH_URL_PW = 'https://api-auth.soundcloud.com/web-auth/sign-in/password%s'
    _API_VERIFY_AUTH_TOKEN = 'https://api-auth.soundcloud.com/connect/session%s'
    _access_token = None
    _HEADERS = {}

    def _store_client_id(self, client_id):
        self._downloader.cache.store('soundcloud', 'client_id', client_id)

    def _update_client_id(self):
        webpage = self._download_webpage('https://soundcloud.com/', None)
        for src in reversed(re.findall(r'<script[^>]+src="([^"]+)"', webpage)):
            script = self._download_webpage(src, None, fatal=False)
            if script:
                client_id = self._search_regex(
                    r'client_id\s*:\s*"([0-9a-zA-Z]{32})"',
                    script, 'client id', default=None)
                if client_id:
                    self._CLIENT_ID = client_id
                    self._store_client_id(client_id)
                    return
        raise ExtractorError('Unable to extract client id')

    def _download_json(self, *args, **kwargs):
        non_fatal = kwargs.get('fatal') is False
        if non_fatal:
            del kwargs['fatal']
        query = kwargs.get('query', {}).copy()
        for _ in range(2):
            query['client_id'] = self._CLIENT_ID
            kwargs['query'] = query
            try:
                return super()._download_json(*args, **compat_kwargs(kwargs))
            except ExtractorError as e:
                if isinstance(e.cause, HTTPError) and e.cause.code in (401, 403):
                    self._store_client_id(None)
                    self._update_client_id()
                    continue
                elif non_fatal:
                    self.report_warning(error_to_compat_str(e))
                    return False
                raise

    def _initialize_pre_login(self):
        self._CLIENT_ID = self._downloader.cache.load('soundcloud', 'client_id') or 'a3e059563d7fd3372b49b37f00a00bcf'

<<<<<<< HEAD
    def _login(self):
        username, password = self._get_login_info()
        if username is None:
            return

        if username == 'oauth' and password is not None:
            self._access_token = password
            query = self._API_AUTH_QUERY_TEMPLATE % self._CLIENT_ID
            payload = {'session': {'access_token': self._access_token}}
            token_verification = Request(self._API_VERIFY_AUTH_TOKEN % query, json.dumps(payload).encode('utf-8'))
            response = self._download_json(token_verification, None, note='Verifying login token...', fatal=False)
            if response is not False:
                self._HEADERS = {'Authorization': 'OAuth ' + self._access_token}
                self.report_login()
            else:
                self.report_warning('Provided authorization token seems to be invalid. Continue as guest')
        elif username is not None:
=======
    def _perform_login(self, username, password):
        if username != 'oauth':
>>>>>>> 84842aee
            self.report_warning(
                'Login using username and password is not currently supported. '
                'Use "--username oauth --password <oauth_token>" to login using an oauth token')
        self._access_token = password
        query = self._API_AUTH_QUERY_TEMPLATE % self._CLIENT_ID
        payload = {'session': {'access_token': self._access_token}}
        token_verification = sanitized_Request(self._API_VERIFY_AUTH_TOKEN % query, json.dumps(payload).encode('utf-8'))
        response = self._download_json(token_verification, None, note='Verifying login token...', fatal=False)
        if response is not False:
            self._HEADERS = {'Authorization': 'OAuth ' + self._access_token}
            self.report_login()
        else:
            self.report_warning('Provided authorization token seems to be invalid. Continue as guest')

        r'''
        def genDevId():
            def genNumBlock():
                return ''.join([str(random.randrange(10)) for i in range(6)])
            return '-'.join([genNumBlock() for i in range(4)])

        payload = {
            'client_id': self._CLIENT_ID,
            'recaptcha_pubkey': 'null',
            'recaptcha_response': 'null',
            'credentials': {
                'identifier': username,
                'password': password
            },
            'signature': self.sign(username, password, self._CLIENT_ID),
            'device_id': genDevId(),
            'user_agent': self._USER_AGENT
        }

        query = self._API_AUTH_QUERY_TEMPLATE % self._CLIENT_ID
        login = sanitized_Request(self._API_AUTH_URL_PW % query, json.dumps(payload).encode('utf-8'))
        response = self._download_json(login, None)
        self._access_token = response.get('session').get('access_token')
        if not self._access_token:
            self.report_warning('Unable to get access token, login may has failed')
        else:
            self._HEADERS = {'Authorization': 'OAuth ' + self._access_token}
        '''

    # signature generation
    def sign(self, user, pw, clid):
        a = 33
        i = 1
        s = 440123
        w = 117
        u = 1800000
        l = 1042
        b = 37
        k = 37
        c = 5
        n = '0763ed7314c69015fd4a0dc16bbf4b90'  # _KEY
        y = '8'  # _REV
        r = 'Mozilla/5.0 (Windows NT 10.0; Win64; x64) AppleWebKit/537.36 (KHTML, like Gecko) Chrome/84.0.4147.105 Safari/537.36'  # _USER_AGENT
        e = user  # _USERNAME
        t = clid  # _CLIENT_ID

        d = '-'.join([str(mInt) for mInt in [a, i, s, w, u, l, b, k]])
        p = n + y + d + r + e + t + d + n
        h = p

        m = 8011470
        f = 0

        for f in range(f, len(h)):
            m = (m >> 1) + ((1 & m) << 23)
            m += ord(h[f])
            m &= 16777215

        # c is not even needed
        out = str(y) + ':' + str(d) + ':' + format(m, 'x') + ':' + str(c)

        return out

    @classmethod
    def _resolv_url(cls, url):
        return cls._API_V2_BASE + 'resolve?url=' + url


class SoundcloudIE(SoundcloudBaseIE):
    """Information extractor for soundcloud.com
       To access the media, the uid of the song and a stream token
       must be extracted from the page source and the script must make
       a request to media.soundcloud.com/crossdomain.xml. Then
       the media can be grabbed by requesting from an url composed
       of the stream token and uid
     """

    _VALID_URL = r'''(?x)^(?:https?://)?
                    (?:(?:(?:www\.|m\.)?soundcloud\.com/
                            (?!stations/track)
                            (?P<uploader>[\w\d-]+)/
                            (?!(?:tracks|albums|sets(?:/.+?)?|reposts|likes|spotlight)/?(?:$|[?#]))
                            (?P<title>[\w\d-]+)
                            (?:/(?P<token>(?!(?:albums|sets|recommended))[^?]+?))?
                            (?:[?].*)?$)
                       |(?:api(?:-v2)?\.soundcloud\.com/tracks/(?P<track_id>\d+)
                          (?:/?\?secret_token=(?P<secret_token>[^&]+))?)
                    )
                    '''
    IE_NAME = 'soundcloud'
    _TESTS = [
        {
            'url': 'http://soundcloud.com/ethmusic/lostin-powers-she-so-heavy',
            'md5': 'ebef0a451b909710ed1d7787dddbf0d7',
            'info_dict': {
                'id': '62986583',
                'ext': 'mp3',
                'title': 'Lostin Powers - She so Heavy (SneakPreview) Adrian Ackers Blueprint 1',
                'description': 'No Downloads untill we record the finished version this weekend, i was too pumped n i had to post it , earl is prolly gonna b hella p.o\'d',
                'uploader': 'E.T. ExTerrestrial Music',
                'uploader_id': '1571244',
                'timestamp': 1349920598,
                'upload_date': '20121011',
                'duration': 143.216,
                'license': 'all-rights-reserved',
                'view_count': int,
                'like_count': int,
                'comment_count': int,
                'repost_count': int,
            }
        },
        # geo-restricted
        {
            'url': 'https://soundcloud.com/the-concept-band/goldrushed-mastered?in=the-concept-band/sets/the-royal-concept-ep',
            'info_dict': {
                'id': '47127627',
                'ext': 'mp3',
                'title': 'Goldrushed',
                'description': 'From Stockholm Sweden\r\nPovel / Magnus / Filip / David\r\nwww.theroyalconcept.com',
                'uploader': 'The Royal Concept',
                'uploader_id': '9615865',
                'timestamp': 1337635207,
                'upload_date': '20120521',
                'duration': 227.155,
                'license': 'all-rights-reserved',
                'view_count': int,
                'like_count': int,
                'comment_count': int,
                'repost_count': int,
            },
        },
        # private link
        {
            'url': 'https://soundcloud.com/jaimemf/youtube-dl-test-video-a-y-baw/s-8Pjrp',
            'md5': 'aa0dd32bfea9b0c5ef4f02aacd080604',
            'info_dict': {
                'id': '123998367',
                'ext': 'mp3',
                'title': 'Youtube - Dl Test Video \'\' Ä↭',
                'description': 'test chars:  \"\'/\\ä↭',
                'uploader': 'jaimeMF',
                'uploader_id': '69767071',
                'timestamp': 1386604920,
                'upload_date': '20131209',
                'duration': 9.927,
                'license': 'all-rights-reserved',
                'view_count': int,
                'like_count': int,
                'comment_count': int,
                'repost_count': int,
            },
        },
        # private link (alt format)
        {
            'url': 'https://api.soundcloud.com/tracks/123998367?secret_token=s-8Pjrp',
            'md5': 'aa0dd32bfea9b0c5ef4f02aacd080604',
            'info_dict': {
                'id': '123998367',
                'ext': 'mp3',
                'title': 'Youtube - Dl Test Video \'\' Ä↭',
                'description': 'test chars:  \"\'/\\ä↭',
                'uploader': 'jaimeMF',
                'uploader_id': '69767071',
                'timestamp': 1386604920,
                'upload_date': '20131209',
                'duration': 9.927,
                'license': 'all-rights-reserved',
                'view_count': int,
                'like_count': int,
                'comment_count': int,
                'repost_count': int,
            },
        },
        # downloadable song
        {
            'url': 'https://soundcloud.com/the80m/the-following',
            'md5': '9ffcddb08c87d74fb5808a3c183a1d04',
            'info_dict': {
                'id': '343609555',
                'ext': 'wav',
            },
        },
        # private link, downloadable format
        {
            'url': 'https://soundcloud.com/oriuplift/uponly-238-no-talking-wav/s-AyZUd',
            'md5': '64a60b16e617d41d0bef032b7f55441e',
            'info_dict': {
                'id': '340344461',
                'ext': 'wav',
                'title': 'Uplifting Only 238 [No Talking] (incl. Alex Feed Guestmix) (Aug 31, 2017) [wav]',
                'description': 'md5:fa20ee0fca76a3d6df8c7e57f3715366',
                'uploader': 'Ori Uplift Music',
                'uploader_id': '12563093',
                'timestamp': 1504206263,
                'upload_date': '20170831',
                'duration': 7449.096,
                'license': 'all-rights-reserved',
                'view_count': int,
                'like_count': int,
                'comment_count': int,
                'repost_count': int,
            },
        },
        # no album art, use avatar pic for thumbnail
        {
            'url': 'https://soundcloud.com/garyvee/sideways-prod-mad-real',
            'md5': '59c7872bc44e5d99b7211891664760c2',
            'info_dict': {
                'id': '309699954',
                'ext': 'mp3',
                'title': 'Sideways (Prod. Mad Real)',
                'description': 'md5:d41d8cd98f00b204e9800998ecf8427e',
                'uploader': 'garyvee',
                'uploader_id': '2366352',
                'timestamp': 1488152409,
                'upload_date': '20170226',
                'duration': 207.012,
                'thumbnail': r're:https?://.*\.jpg',
                'license': 'all-rights-reserved',
                'view_count': int,
                'like_count': int,
                'comment_count': int,
                'repost_count': int,
            },
            'params': {
                'skip_download': True,
            },
        },
        {
            'url': 'https://soundcloud.com/giovannisarani/mezzo-valzer',
            'md5': 'e22aecd2bc88e0e4e432d7dcc0a1abf7',
            'info_dict': {
                'id': '583011102',
                'ext': 'mp3',
                'title': 'Mezzo Valzer',
                'description': 'md5:4138d582f81866a530317bae316e8b61',
                'uploader': 'Micronie',
                'uploader_id': '3352531',
                'timestamp': 1551394171,
                'upload_date': '20190228',
                'duration': 180.157,
                'thumbnail': r're:https?://.*\.jpg',
                'license': 'all-rights-reserved',
                'view_count': int,
                'like_count': int,
                'comment_count': int,
                'repost_count': int,
            },
        },
        {
            # AAC HQ format available (account with active subscription needed)
            'url': 'https://soundcloud.com/wandw/the-chainsmokers-ft-daya-dont-let-me-down-ww-remix-1',
            'only_matching': True,
        },
        {
            # Go+ (account with active subscription needed)
            'url': 'https://soundcloud.com/taylorswiftofficial/look-what-you-made-me-do',
            'only_matching': True,
        },
    ]

    _IMAGE_REPL_RE = r'-([0-9a-z]+)\.jpg'

    _ARTWORK_MAP = {
        'mini': 16,
        'tiny': 20,
        'small': 32,
        'badge': 47,
        't67x67': 67,
        'large': 100,
        't300x300': 300,
        'crop': 400,
        't500x500': 500,
        'original': 0,
    }

    def _extract_info_dict(self, info, full_title=None, secret_token=None):
        track_id = compat_str(info['id'])
        title = info['title']

        format_urls = set()
        formats = []
        query = {'client_id': self._CLIENT_ID}
        if secret_token:
            query['secret_token'] = secret_token

        if info.get('downloadable') and info.get('has_downloads_left'):
            download_url = update_url_query(
                self._API_V2_BASE + 'tracks/' + track_id + '/download', query)
            redirect_url = (self._download_json(download_url, track_id, fatal=False) or {}).get('redirectUri')
            if redirect_url:
                urlh = self._request_webpage(
                    HEADRequest(redirect_url), track_id, fatal=False)
                if urlh:
                    format_url = urlh.geturl()
                    format_urls.add(format_url)
                    formats.append({
                        'format_id': 'download',
                        'ext': urlhandle_detect_ext(urlh) or 'mp3',
                        'filesize': int_or_none(urlh.headers.get('Content-Length')),
                        'url': format_url,
                        'quality': 10,
                    })

        def invalid_url(url):
            return not url or url in format_urls

        def add_format(f, protocol, is_preview=False):
            mobj = re.search(r'\.(?P<abr>\d+)\.(?P<ext>[0-9a-z]{3,4})(?=[/?])', stream_url)
            if mobj:
                for k, v in mobj.groupdict().items():
                    if not f.get(k):
                        f[k] = v
            format_id_list = []
            if protocol:
                format_id_list.append(protocol)
            ext = f.get('ext')
            if ext == 'aac':
                f['abr'] = '256'
            for k in ('ext', 'abr'):
                v = f.get(k)
                if v:
                    format_id_list.append(v)
            preview = is_preview or re.search(r'/(?:preview|playlist)/0/30/', f['url'])
            if preview:
                format_id_list.append('preview')
            abr = f.get('abr')
            if abr:
                f['abr'] = int(abr)
            if protocol == 'hls':
                protocol = 'm3u8' if ext == 'aac' else 'm3u8_native'
            else:
                protocol = 'http'
            f.update({
                'format_id': '_'.join(format_id_list),
                'protocol': protocol,
                'preference': -10 if preview else None,
            })
            formats.append(f)

        # New API
        transcodings = try_get(
            info, lambda x: x['media']['transcodings'], list) or []
        for t in transcodings:
            if not isinstance(t, dict):
                continue
            format_url = url_or_none(t.get('url'))
            if not format_url:
                continue
            stream = self._download_json(
                format_url, track_id, query=query, fatal=False, headers=self._HEADERS)
            if not isinstance(stream, dict):
                continue
            stream_url = url_or_none(stream.get('url'))
            if invalid_url(stream_url):
                continue
            format_urls.add(stream_url)
            stream_format = t.get('format') or {}
            protocol = stream_format.get('protocol')
            if protocol != 'hls' and '/hls' in format_url:
                protocol = 'hls'
            ext = None
            preset = str_or_none(t.get('preset'))
            if preset:
                ext = preset.split('_')[0]
            if ext not in KNOWN_EXTENSIONS:
                ext = mimetype2ext(stream_format.get('mime_type'))
            add_format({
                'url': stream_url,
                'ext': ext,
            }, 'http' if protocol == 'progressive' else protocol,
                t.get('snipped') or '/preview/' in format_url)

        for f in formats:
            f['vcodec'] = 'none'

        if not formats and info.get('policy') == 'BLOCK':
            self.raise_geo_restricted(metadata_available=True)
        self._sort_formats(formats)

        user = info.get('user') or {}

        thumbnails = []
        artwork_url = info.get('artwork_url')
        thumbnail = artwork_url or user.get('avatar_url')
        if isinstance(thumbnail, compat_str):
            if re.search(self._IMAGE_REPL_RE, thumbnail):
                for image_id, size in self._ARTWORK_MAP.items():
                    i = {
                        'id': image_id,
                        'url': re.sub(self._IMAGE_REPL_RE, '-%s.jpg' % image_id, thumbnail),
                    }
                    if image_id == 'tiny' and not artwork_url:
                        size = 18
                    elif image_id == 'original':
                        i['preference'] = 10
                    if size:
                        i.update({
                            'width': size,
                            'height': size,
                        })
                    thumbnails.append(i)
            else:
                thumbnails = [{'url': thumbnail}]

        def extract_count(key):
            return int_or_none(info.get('%s_count' % key))

        return {
            'id': track_id,
            'uploader': user.get('username'),
            'uploader_id': str_or_none(user.get('id')) or user.get('permalink'),
            'uploader_url': user.get('permalink_url'),
            'timestamp': unified_timestamp(info.get('created_at')),
            'title': title,
            'description': info.get('description'),
            'thumbnails': thumbnails,
            'duration': float_or_none(info.get('duration'), 1000),
            'webpage_url': info.get('permalink_url'),
            'license': info.get('license'),
            'view_count': extract_count('playback'),
            'like_count': extract_count('favoritings') or extract_count('likes'),
            'comment_count': extract_count('comment'),
            'repost_count': extract_count('reposts'),
            'genre': info.get('genre'),
            'formats': formats
        }

    def _real_extract(self, url):
        mobj = self._match_valid_url(url)

        track_id = mobj.group('track_id')

        query = {}
        if track_id:
            info_json_url = self._API_V2_BASE + 'tracks/' + track_id
            full_title = track_id
            token = mobj.group('secret_token')
            if token:
                query['secret_token'] = token
        else:
            full_title = resolve_title = '%s/%s' % mobj.group('uploader', 'title')
            token = mobj.group('token')
            if token:
                resolve_title += '/%s' % token
            info_json_url = self._resolv_url(self._BASE_URL + resolve_title)

        info = self._download_json(
            info_json_url, full_title, 'Downloading info JSON', query=query, headers=self._HEADERS)

        return self._extract_info_dict(info, full_title, token)


class SoundcloudPlaylistBaseIE(SoundcloudBaseIE):
    def _extract_set(self, playlist, token=None):
        playlist_id = compat_str(playlist['id'])
        tracks = playlist.get('tracks') or []
        if not all([t.get('permalink_url') for t in tracks]) and token:
            tracks = self._download_json(
                self._API_V2_BASE + 'tracks', playlist_id,
                'Downloading tracks', query={
                    'ids': ','.join([compat_str(t['id']) for t in tracks]),
                    'playlistId': playlist_id,
                    'playlistSecretToken': token,
                }, headers=self._HEADERS)
        entries = []
        for track in tracks:
            track_id = str_or_none(track.get('id'))
            url = track.get('permalink_url')
            if not url:
                if not track_id:
                    continue
                url = self._API_V2_BASE + 'tracks/' + track_id
                if token:
                    url += '?secret_token=' + token
            entries.append(self.url_result(
                url, SoundcloudIE.ie_key(), track_id))
        return self.playlist_result(
            entries, playlist_id,
            playlist.get('title'),
            playlist.get('description'))


class SoundcloudSetIE(SoundcloudPlaylistBaseIE):
    _VALID_URL = r'https?://(?:(?:www|m)\.)?soundcloud\.com/(?P<uploader>[\w\d-]+)/sets/(?P<slug_title>[:\w\d-]+)(?:/(?P<token>[^?/]+))?'
    IE_NAME = 'soundcloud:set'
    _TESTS = [{
        'url': 'https://soundcloud.com/the-concept-band/sets/the-royal-concept-ep',
        'info_dict': {
            'id': '2284613',
            'title': 'The Royal Concept EP',
            'description': 'md5:71d07087c7a449e8941a70a29e34671e',
        },
        'playlist_mincount': 5,
    }, {
        'url': 'https://soundcloud.com/the-concept-band/sets/the-royal-concept-ep/token',
        'only_matching': True,
    }, {
        'url': 'https://soundcloud.com/discover/sets/weekly::flacmatic',
        'only_matching': True,
    }, {
        'url': 'https://soundcloud.com/discover/sets/charts-top:all-music:de',
        'only_matching': True,
    }, {
        'url': 'https://soundcloud.com/discover/sets/charts-top:hiphoprap:kr',
        'only_matching': True,
    }]

    def _real_extract(self, url):
        mobj = self._match_valid_url(url)

        full_title = '%s/sets/%s' % mobj.group('uploader', 'slug_title')
        token = mobj.group('token')
        if token:
            full_title += '/' + token

        info = self._download_json(self._resolv_url(
            self._BASE_URL + full_title), full_title, headers=self._HEADERS)

        if 'errors' in info:
            msgs = (compat_str(err['error_message']) for err in info['errors'])
            raise ExtractorError('unable to download video webpage: %s' % ','.join(msgs))

        return self._extract_set(info, token)


class SoundcloudPagedPlaylistBaseIE(SoundcloudBaseIE):
    def _extract_playlist(self, base_url, playlist_id, playlist_title):
        return {
            '_type': 'playlist',
            'id': playlist_id,
            'title': playlist_title,
            'entries': self._entries(base_url, playlist_id),
        }

    def _entries(self, url, playlist_id):
        # Per the SoundCloud documentation, the maximum limit for a linked partitioning query is 200.
        # https://developers.soundcloud.com/blog/offset-pagination-deprecated
        query = {
            'limit': 200,
            'linked_partitioning': '1',
            'offset': 0,
        }

        retries = self.get_param('extractor_retries', 3)

        for i in itertools.count():
            attempt, last_error = -1, None
            while attempt < retries:
                attempt += 1
                if last_error:
                    self.report_warning('%s. Retrying ...' % remove_end(last_error, '.'), playlist_id)
                try:
                    response = self._download_json(
                        url, playlist_id, query=query, headers=self._HEADERS,
                        note='Downloading track page %s%s' % (i + 1, f' (retry #{attempt})' if attempt else ''))
                    break
                except ExtractorError as e:
                    # Downloading page may result in intermittent 502 HTTP error
                    # See https://github.com/yt-dlp/yt-dlp/issues/872
                    if attempt >= retries or not isinstance(e.cause, HTTPError) or e.cause.code != 502:
                        raise
                    last_error = str(e.cause or e.msg)

            def resolve_entry(*candidates):
                for cand in candidates:
                    if not isinstance(cand, dict):
                        continue
                    permalink_url = url_or_none(cand.get('permalink_url'))
                    if permalink_url:
                        return self.url_result(
                            permalink_url,
                            SoundcloudIE.ie_key() if SoundcloudIE.suitable(permalink_url) else None,
                            str_or_none(cand.get('id')), cand.get('title'))

            for e in response['collection'] or []:
                yield resolve_entry(e, e.get('track'), e.get('playlist'))

            url = response.get('next_href')
            if not url:
                break
            query.pop('offset', None)


class SoundcloudUserIE(SoundcloudPagedPlaylistBaseIE):
    _VALID_URL = r'''(?x)
                        https?://
                            (?:(?:www|m)\.)?soundcloud\.com/
                            (?P<user>[^/]+)
                            (?:/
                                (?P<rsrc>tracks|albums|sets|reposts|likes|spotlight)
                            )?
                            /?(?:[?#].*)?$
                    '''
    IE_NAME = 'soundcloud:user'
    _TESTS = [{
        'url': 'https://soundcloud.com/soft-cell-official',
        'info_dict': {
            'id': '207965082',
            'title': 'Soft Cell (All)',
        },
        'playlist_mincount': 28,
    }, {
        'url': 'https://soundcloud.com/soft-cell-official/tracks',
        'info_dict': {
            'id': '207965082',
            'title': 'Soft Cell (Tracks)',
        },
        'playlist_mincount': 27,
    }, {
        'url': 'https://soundcloud.com/soft-cell-official/albums',
        'info_dict': {
            'id': '207965082',
            'title': 'Soft Cell (Albums)',
        },
        'playlist_mincount': 1,
    }, {
        'url': 'https://soundcloud.com/jcv246/sets',
        'info_dict': {
            'id': '12982173',
            'title': 'Jordi / cv (Sets)',
        },
        'playlist_mincount': 2,
    }, {
        'url': 'https://soundcloud.com/jcv246/reposts',
        'info_dict': {
            'id': '12982173',
            'title': 'Jordi / cv (Reposts)',
        },
        'playlist_mincount': 6,
    }, {
        'url': 'https://soundcloud.com/clalberg/likes',
        'info_dict': {
            'id': '11817582',
            'title': 'clalberg (Likes)',
        },
        'playlist_mincount': 5,
    }, {
        'url': 'https://soundcloud.com/grynpyret/spotlight',
        'info_dict': {
            'id': '7098329',
            'title': 'Grynpyret (Spotlight)',
        },
        'playlist_mincount': 1,
    }]

    _BASE_URL_MAP = {
        'all': 'stream/users/%s',
        'tracks': 'users/%s/tracks',
        'albums': 'users/%s/albums',
        'sets': 'users/%s/playlists',
        'reposts': 'stream/users/%s/reposts',
        'likes': 'users/%s/likes',
        'spotlight': 'users/%s/spotlight',
    }

    def _real_extract(self, url):
        mobj = self._match_valid_url(url)
        uploader = mobj.group('user')

        user = self._download_json(
            self._resolv_url(self._BASE_URL + uploader),
            uploader, 'Downloading user info', headers=self._HEADERS)

        resource = mobj.group('rsrc') or 'all'

        return self._extract_playlist(
            self._API_V2_BASE + self._BASE_URL_MAP[resource] % user['id'],
            str_or_none(user.get('id')),
            '%s (%s)' % (user['username'], resource.capitalize()))


class SoundcloudTrackStationIE(SoundcloudPagedPlaylistBaseIE):
    _VALID_URL = r'https?://(?:(?:www|m)\.)?soundcloud\.com/stations/track/[^/]+/(?P<id>[^/?#&]+)'
    IE_NAME = 'soundcloud:trackstation'
    _TESTS = [{
        'url': 'https://soundcloud.com/stations/track/officialsundial/your-text',
        'info_dict': {
            'id': '286017854',
            'title': 'Track station: your text',
        },
        'playlist_mincount': 47,
    }]

    def _real_extract(self, url):
        track_name = self._match_id(url)

        track = self._download_json(self._resolv_url(url), track_name, headers=self._HEADERS)
        track_id = self._search_regex(
            r'soundcloud:track-stations:(\d+)', track['id'], 'track id')

        return self._extract_playlist(
            self._API_V2_BASE + 'stations/%s/tracks' % track['id'],
            track_id, 'Track station: %s' % track['title'])


class SoundcloudRelatedIE(SoundcloudPagedPlaylistBaseIE):
    _VALID_URL = r'https?://(?:(?:www|m)\.)?soundcloud\.com/(?P<slug>[\w\d-]+/[\w\d-]+)/(?P<relation>albums|sets|recommended)'
    IE_NAME = 'soundcloud:related'
    _TESTS = [{
        'url': 'https://soundcloud.com/wajang/sexapil-pingers-5/recommended',
        'info_dict': {
            'id': '1084577272',
            'title': 'Sexapil - Pingers 5 (Recommended)',
        },
        'playlist_mincount': 50,
    }, {
        'url': 'https://soundcloud.com/wajang/sexapil-pingers-5/albums',
        'info_dict': {
            'id': '1084577272',
            'title': 'Sexapil - Pingers 5 (Albums)',
        },
        'playlist_mincount': 1,
    }, {
        'url': 'https://soundcloud.com/wajang/sexapil-pingers-5/sets',
        'info_dict': {
            'id': '1084577272',
            'title': 'Sexapil - Pingers 5 (Sets)',
        },
        'playlist_mincount': 4,
    }]

    _BASE_URL_MAP = {
        'albums': 'tracks/%s/albums',
        'sets': 'tracks/%s/playlists_without_albums',
        'recommended': 'tracks/%s/related',
    }

    def _real_extract(self, url):
        slug, relation = self._match_valid_url(url).group('slug', 'relation')

        track = self._download_json(
            self._resolv_url(self._BASE_URL + slug),
            slug, 'Downloading track info', headers=self._HEADERS)

        if track.get('errors'):
            raise ExtractorError(f'{self.IE_NAME} said: %s' % ','.join(
                str(err['error_message']) for err in track['errors']), expected=True)

        return self._extract_playlist(
            self._API_V2_BASE + self._BASE_URL_MAP[relation] % track['id'], str(track['id']),
            '%s (%s)' % (track.get('title') or slug, relation.capitalize()))


class SoundcloudPlaylistIE(SoundcloudPlaylistBaseIE):
    _VALID_URL = r'https?://api(?:-v2)?\.soundcloud\.com/playlists/(?P<id>[0-9]+)(?:/?\?secret_token=(?P<token>[^&]+?))?$'
    IE_NAME = 'soundcloud:playlist'
    _TESTS = [{
        'url': 'https://api.soundcloud.com/playlists/4110309',
        'info_dict': {
            'id': '4110309',
            'title': 'TILT Brass - Bowery Poetry Club, August \'03 [Non-Site SCR 02]',
            'description': 're:.*?TILT Brass - Bowery Poetry Club',
        },
        'playlist_count': 6,
    }]

    def _real_extract(self, url):
        mobj = self._match_valid_url(url)
        playlist_id = mobj.group('id')

        query = {}
        token = mobj.group('token')
        if token:
            query['secret_token'] = token

        data = self._download_json(
            self._API_V2_BASE + 'playlists/' + playlist_id,
            playlist_id, 'Downloading playlist', query=query, headers=self._HEADERS)

        return self._extract_set(data, token)


class SoundcloudSearchIE(SoundcloudBaseIE, SearchInfoExtractor):
    IE_NAME = 'soundcloud:search'
    IE_DESC = 'Soundcloud search'
    _SEARCH_KEY = 'scsearch'
    _TESTS = [{
        'url': 'scsearch15:post-avant jazzcore',
        'info_dict': {
            'title': 'post-avant jazzcore',
        },
        'playlist_count': 15,
    }]

    _MAX_RESULTS_PER_PAGE = 200
    _DEFAULT_RESULTS_PER_PAGE = 50

    def _get_collection(self, endpoint, collection_id, **query):
        limit = min(
            query.get('limit', self._DEFAULT_RESULTS_PER_PAGE),
            self._MAX_RESULTS_PER_PAGE)
        query.update({
            'limit': limit,
            'linked_partitioning': 1,
            'offset': 0,
        })
        next_url = update_url_query(self._API_V2_BASE + endpoint, query)

        for i in itertools.count(1):
            response = self._download_json(
                next_url, collection_id, f'Downloading page {i}',
                'Unable to download API page', headers=self._HEADERS)

            for item in response.get('collection') or []:
                if item:
                    yield self.url_result(item['uri'], SoundcloudIE.ie_key())

            next_url = response.get('next_href')
            if not next_url:
                break

    def _get_n_results(self, query, n):
        return self.playlist_result(itertools.islice(
            self._get_collection('search/tracks', query, limit=n, q=query),
            0, None if n == float('inf') else n), query, query)<|MERGE_RESOLUTION|>--- conflicted
+++ resolved
@@ -108,35 +108,15 @@
     def _initialize_pre_login(self):
         self._CLIENT_ID = self._downloader.cache.load('soundcloud', 'client_id') or 'a3e059563d7fd3372b49b37f00a00bcf'
 
-<<<<<<< HEAD
-    def _login(self):
-        username, password = self._get_login_info()
-        if username is None:
-            return
-
-        if username == 'oauth' and password is not None:
-            self._access_token = password
-            query = self._API_AUTH_QUERY_TEMPLATE % self._CLIENT_ID
-            payload = {'session': {'access_token': self._access_token}}
-            token_verification = Request(self._API_VERIFY_AUTH_TOKEN % query, json.dumps(payload).encode('utf-8'))
-            response = self._download_json(token_verification, None, note='Verifying login token...', fatal=False)
-            if response is not False:
-                self._HEADERS = {'Authorization': 'OAuth ' + self._access_token}
-                self.report_login()
-            else:
-                self.report_warning('Provided authorization token seems to be invalid. Continue as guest')
-        elif username is not None:
-=======
     def _perform_login(self, username, password):
         if username != 'oauth':
->>>>>>> 84842aee
             self.report_warning(
                 'Login using username and password is not currently supported. '
                 'Use "--username oauth --password <oauth_token>" to login using an oauth token')
         self._access_token = password
         query = self._API_AUTH_QUERY_TEMPLATE % self._CLIENT_ID
         payload = {'session': {'access_token': self._access_token}}
-        token_verification = sanitized_Request(self._API_VERIFY_AUTH_TOKEN % query, json.dumps(payload).encode('utf-8'))
+        token_verification = Request(self._API_VERIFY_AUTH_TOKEN % query, json.dumps(payload).encode('utf-8'))
         response = self._download_json(token_verification, None, note='Verifying login token...', fatal=False)
         if response is not False:
             self._HEADERS = {'Authorization': 'OAuth ' + self._access_token}
