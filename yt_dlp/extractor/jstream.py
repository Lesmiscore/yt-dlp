import base64
import re
import json

from .common import InfoExtractor
from ..utils import (
    float_or_none,
    js_to_json,
    remove_start,
)


class JStreamIE(InfoExtractor):
    # group "id" only exists for compliance, not directly used in requests
    # also all components are mandatory
    _VALID_URL = r'jstream:(?P<host>www\d+):(?P<id>(?P<publisher>[a-z0-9]+):(?P<mid>\d+))'

    _TESTS = [{
        'url': 'jstream:www50:eqd638pvwx:752',
        'info_dict': {
            'id': 'eqd638pvwx:752',
            'ext': 'mp4',
            'title': '阪神淡路大震災 激震の記録2020年版　解説動画',
            'duration': 672,
            'thumbnail': r're:https?://eqd638pvwx\.eq\.webcdn\.stream\.ne\.jp/.+\.jpg',
        },
    }]

    def _parse_jsonp(self, callback, string, video_id):
        return self._search_json(rf'\s*{re.escape(callback)}\s*\(', string, callback, video_id)

    def _find_formats(self, video_id, movie_list_hls, host, publisher, subtitles):
        for value in movie_list_hls:
            text = value.get('text') or ''
            if not text.startswith('auto'):
                continue
            m3u8_id = remove_start(remove_start(text, 'auto'), '_') or None
            fmts, subs = self._extract_m3u8_formats_and_subtitles(
                f'https://{publisher}.eq.webcdn.stream.ne.jp/{host}/{publisher}/jmc_pub/{value.get("url")}', video_id, 'mp4', m3u8_id=m3u8_id)
            self._merge_subtitles(subs, target=subtitles)
            yield from fmts

    def _real_extract(self, url):
        host, publisher, mid, video_id = self._match_valid_url(url).group('host', 'publisher', 'mid', 'id')
        video_info_jsonp = self._download_webpage(
            f'https://{publisher}.eq.webcdn.stream.ne.jp/{host}/{publisher}/jmc_pub/eq_meta/v1/{mid}.jsonp',
            video_id, 'Requesting video info')
        video_info = self._parse_jsonp('metaDataResult', video_info_jsonp, video_id)['movie']
        subtitles = {}
        formats = list(self._find_formats(video_id, video_info.get('movie_list_hls'), host, publisher, subtitles))
        self._remove_duplicate_formats(formats)
        return {
            'id': video_id,
            'title': video_info.get('title'),
            'duration': float_or_none(video_info.get('duration')),
            'thumbnail': video_info.get('thumbnail_url'),
            'formats': formats,
            'subtitles': subtitles,
        }

    @classmethod
    def _extract_embed_urls(cls, url, webpage):
        # check for eligiblity of webpage
        # https://support.eq.stream.co.jp/hc/ja/articles/115008388147-%E3%83%97%E3%83%AC%E3%82%A4%E3%83%A4%E3%83%BCAPI%E3%81%AE%E3%82%B5%E3%83%B3%E3%83%97%E3%83%AB%E3%82%B3%E3%83%BC%E3%83%89
        script_tag = re.search(r'<script\s*[^>]+?src="https://ssl-cache\.stream\.ne\.jp/(?P<host>www\d+)/(?P<publisher>[a-z0-9]+)/[^"]+?/if\.js"', webpage)
        if not script_tag:
            return
        host, publisher = script_tag.groups()
<<<<<<< HEAD
        for m in re.finditer(r'(?s)PlayerFactoryIF\.create\(\s*({[^\}]+?})\s*\)\s*;', webpage):
            # using json.loads here as InfoExtractor._parse_json is not classmethod
=======
        for m in re.finditer(r'(?s)PlayerFactoryIF\.create\(\s*({.+?})\s*\)\s*;', webpage):
            # TODO: using json.loads here as InfoExtractor._parse_json is not classmethod
>>>>>>> 12f24309
            info = json.loads(js_to_json(m.group(1)))
            mid = base64.b64decode(info.get('m')).decode()
            yield f'jstream:{host}:{publisher}:{mid}'<|MERGE_RESOLUTION|>--- conflicted
+++ resolved
@@ -66,13 +66,8 @@
         if not script_tag:
             return
         host, publisher = script_tag.groups()
-<<<<<<< HEAD
         for m in re.finditer(r'(?s)PlayerFactoryIF\.create\(\s*({[^\}]+?})\s*\)\s*;', webpage):
-            # using json.loads here as InfoExtractor._parse_json is not classmethod
-=======
-        for m in re.finditer(r'(?s)PlayerFactoryIF\.create\(\s*({.+?})\s*\)\s*;', webpage):
             # TODO: using json.loads here as InfoExtractor._parse_json is not classmethod
->>>>>>> 12f24309
             info = json.loads(js_to_json(m.group(1)))
             mid = base64.b64decode(info.get('m')).decode()
             yield f'jstream:{host}:{publisher}:{mid}'