--- conflicted
+++ resolved
@@ -9,20 +9,15 @@
 )
 from ..utils import (
     ExtractorError,
-<<<<<<< HEAD
-=======
     WebSocketsWrapper,
     has_websockets,
     js_to_json,
-    sanitized_Request,
-    std_headers,
->>>>>>> 84842aee
     traverse_obj,
     update_url_query,
     urlencode_postdata,
     urljoin,
 )
-from ..networking.common import Request
+from ..networking.common import Request, get_std_headers
 
 
 class FC2IE(InfoExtractor):
@@ -214,7 +209,7 @@
             'Cookie': str(self._get_cookies('https://live.fc2.com/'))[12:],
             'Origin': 'https://live.fc2.com',
             'Accept': '*/*',
-            'User-Agent': std_headers['User-Agent'],
+            'User-Agent': get_std_headers()['User-Agent'],
         })
         ws.__enter__()
 
